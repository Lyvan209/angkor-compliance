# Logs
logs
*.log
npm-debug.log*
yarn-debug.log*
yarn-error.log*
pnpm-debug.log*
lerna-debug.log*

node_modules
dist
dist-ssr
*.local

# Editor directories and files
.vscode/*
!.vscode/extensions.json
.idea
.DS_Store
*.suo
*.ntvs*
*.njsproj
*.sln
*.sw?

# Environment variables
.env
.env.local
.env.development.local
.env.test.local
.env.production.local

# Build outputs
build/
dist/

# Dependencies
node_modules/

# Coverage directory used by tools like istanbul
coverage/

# OS generated files
.DS_Store
.DS_Store?
._*
.Spotlight-V100
.Trashes
ehthumbs.db
<<<<<<< HEAD
Thumbs.db

# Netlify
.netlify/

# Build outputs
dist/
build/

# Deployment scripts (keep local only)
deploy.bat

# Database backups (if any)
*.sql.backup
*.db.backup .env.secure 
*.backup 
.env.secure 
*.backup 
=======
Thumbs.db 
>>>>>>> d835b6b6
<|MERGE_RESOLUTION|>--- conflicted
+++ resolved
@@ -47,7 +47,7 @@
 .Spotlight-V100
 .Trashes
 ehthumbs.db
-<<<<<<< HEAD
+HEAD
 Thumbs.db
 
 # Netlify
@@ -66,6 +66,6 @@
 *.backup 
 .env.secure 
 *.backup 
-=======
+
 Thumbs.db 
->>>>>>> d835b6b6
+d835b6b6a2c9d65c219c3b0370ed7e359bcc7c6e